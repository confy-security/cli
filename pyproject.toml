[project]
name = "cli"
version = "0.1.0"
description = ""
authors = [
    {name = "Henrique Sebastião", email = "contato@henriquesebastiao.com"},
    {name = "Lucas Sousa", email = "lucasdedeus-15@hotmail.com"},
]
readme = "README.md"
requires-python = ">=3.13,<4.0"
dependencies = [
    "typer (>=0.15.4,<0.16.0)",
    "websockets (>=15.0.1,<16.0.0)",
    "pydantic-settings (>=2.11.0,<3.0.0)",
    "confy-addons (>=1.1.0,<2.0.0)",
    "prompt-toolkit (>=3.0.52,<4.0.0)",
]

[build-system]
requires = ["poetry-core>=2.0.0,<3.0.0"]
build-backend = "poetry.core.masonry.api"

[tool.poetry.group.dev.dependencies]
ruff = "^0.11.13"
taskipy = "^1.14.1"
radon = "^6.0.1"
bandit = "^1.8.6"
mypy = "^1.18.2"

[tool.ruff]
line-length = 99

[tool.ruff.lint]
preview = true
select = ['I', 'F', 'E', 'W', 'PL', 'PT', 'D', 'UP', 'PERF']

[tool.ruff.format]
preview = true
quote-style = 'single'

[tool.ruff.lint.pydocstyle]
convention = "google"

[tool.ruff.lint.per-file-ignores]
<<<<<<< HEAD
"main.py" = ['PLW0603', 'PLR0915', 'PLR0912']
=======
"main.py" = ['PLW0603', 'PLR0915', 'PLR0912', 'PLR0914', 'D100']
"settings.py" = ['D103', 'D100', 'D101']
>>>>>>> 57b63401
"__init__.py" = ['D104']

[tool.poetry.scripts]
confy = 'cli.main:app'

[tool.taskipy.tasks]
lint = 'poetry run ruff check .; poetry run ruff check . --diff'
format = 'poetry run ruff format .; poetry run ruff check . --fix'
mypy = 'poetry run mypy -p cli'
radon = 'poetry run radon cc ./cli -a -na'
bandit = 'poetry run bandit -r ./cli'<|MERGE_RESOLUTION|>--- conflicted
+++ resolved
@@ -42,12 +42,7 @@
 convention = "google"
 
 [tool.ruff.lint.per-file-ignores]
-<<<<<<< HEAD
-"main.py" = ['PLW0603', 'PLR0915', 'PLR0912']
-=======
-"main.py" = ['PLW0603', 'PLR0915', 'PLR0912', 'PLR0914', 'D100']
-"settings.py" = ['D103', 'D100', 'D101']
->>>>>>> 57b63401
+"main.py" = ['PLW0603', 'PLR0915', 'PLR0912', 'PLR0914']
 "__init__.py" = ['D104']
 
 [tool.poetry.scripts]
